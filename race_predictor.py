--- conflicted
+++ resolved
@@ -85,9 +85,6 @@
     except Exception:
         pass
 
-<<<<<<< HEAD
-    raise ValueError(f"No driver data available for {year} {grand_prix}")
-=======
     # Absolute fallback: use a static list so the rest of the pipeline can be
     # exercised even when no API data is available. This helps verify that the
     # CSV export works.
@@ -114,7 +111,6 @@
         {"DriverNumber": 24, "Abbreviation": "ZHO", "FullName": "Guanyu Zhou", "Team": "Kick Sauber"},
     ]
     return pd.DataFrame(fallback_drivers)
->>>>>>> bb5998e7
 
 # Simplified overtaking difficulty metrics (1=easiest, 5=hardest)
 OVERTAKE_DIFFICULTY = {
