--- conflicted
+++ resolved
@@ -458,17 +458,6 @@
         full_data.get('Points', pd.Series(nan, index=full_data.index)),
         errors='coerce'
     ).fillna(0)
-<<<<<<< HEAD
-    # Convert time columns to seconds so missing values remain NaN
-    full_data['BestQualiTime'] = pd.to_timedelta(
-        full_data.get('BestQualiTime'), errors='coerce'
-    ).dt.total_seconds()
-    full_data['FP3BestTime'] = pd.to_timedelta(
-        full_data.get('FP3BestTime'), errors='coerce'
-    ).dt.total_seconds()
-    full_data['FP3LongRunTime'] = pd.to_timedelta(
-        full_data.get('FP3LongRunTime'), errors='coerce'
-=======
     full_data['BestQualiTime'] = pd.to_timedelta(
         full_data.get('BestQualiTime', pd.Series(nan, index=full_data.index)),
         errors='coerce'
@@ -480,7 +469,6 @@
     full_data['FP3LongRunTime'] = pd.to_timedelta(
         full_data.get('FP3LongRunTime', pd.Series(nan, index=full_data.index)),
         errors='coerce'
->>>>>>> ebd74614
     ).dt.total_seconds()
     full_data['SprintFinish'] = pd.to_numeric(
         full_data.get('SprintFinish', pd.Series(nan, index=full_data.index)),
