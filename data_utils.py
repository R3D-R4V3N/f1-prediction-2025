from os import makedirs
import os
import logging
from warnings import filterwarnings

from fastf1 import Cache, get_event_schedule, get_session
import requests
from numpy import nan, mean, where
import pandas as pd
from pandas import DataFrame, Series, to_numeric, to_timedelta, read_csv
from sklearn.preprocessing import OneHotEncoder

from export_race_details import _fetch_session_data

logger = logging.getLogger(__name__)

filterwarnings('ignore')

# Enable caching for FastF1
CACHE_DIR = 'f1_cache'
makedirs(CACHE_DIR, exist_ok=True)
Cache.enable_cache(CACHE_DIR)


def _get_event_drivers(year: int, grand_prix: str) -> pd.DataFrame:
    """Return the driver lineup for a given event using FastF1."""
    schedule = get_event_schedule(year)
    match = schedule[schedule["EventName"].str.contains(grand_prix, case=False, na=False)]
    if match.empty:
        raise ValueError(f"Grand Prix '{grand_prix}' not found for {year}")

    round_number = int(match.iloc[0]["RoundNumber"])
    session = get_session(year, round_number, "R")

    # First try official race results which contain driver details
    try:
        session.load(telemetry=False, laps=False, weather=False)
        if hasattr(session, "results") and not session.results.empty:
<<<<<<< HEAD
            info = pd.DataFrame(session.results)[
                ["DriverNumber", "Abbreviation", "FullName", "TeamName"]
            ].copy()
=======
            res_df = pd.DataFrame(
                session.results.values, columns=session.results.columns
            )
            info = res_df[["DriverNumber", "Abbreviation", "FullName", "TeamName"]].copy()
>>>>>>> 5d657b2b
            info.rename(columns={"TeamName": "Team"}, inplace=True)
            return info
    except Exception:
        pass

    # Fallback to entry list from timing API
    try:
        if not session._timing_data_fetched:  # type: ignore[attr-defined]
            session.load(telemetry=False, laps=False, weather=False)
        entry_list = session.entry_list  # type: ignore[attr-defined]
        info = entry_list[["DriverNumber", "Abbreviation", "FullName", "TeamName"]].copy()
        info.rename(columns={"TeamName": "Team"}, inplace=True)
        if not info.empty:
            return info
    except Exception:
        pass

    # Final fallback to Ergast API
    try:
        url = f"https://ergast.com/api/f1/{year}/1/results.json?limit=100"
        resp = requests.get(url, timeout=10)
        resp.raise_for_status()
        data = resp.json()
        races = data.get("MRData", {}).get("RaceTable", {}).get("Races", [])
        if races:
            results = races[0].get("Results", [])
            rows = []
            for r in results:
                rows.append({
                    "DriverNumber": int(r.get("number", 0)),
                    "Abbreviation": r["Driver"].get("code", ""),
                    "FullName": f"{r['Driver']['givenName']} {r['Driver']['familyName']}",
                    "Team": r["Constructor"].get("name", ""),
                })
            if rows:
                return pd.DataFrame(rows)
    except Exception:
        pass

    return pd.DataFrame(columns=["DriverNumber", "Abbreviation", "FullName", "Team"])


def _get_qualifying_results(year: int, grand_prix: str) -> pd.DataFrame:
    """Return qualifying results with driver abbreviations and times."""
    schedule = get_event_schedule(year)
    match = schedule[schedule["EventName"].str.contains(grand_prix, case=False, na=False)]
    if match.empty:
        raise ValueError(f"Grand Prix '{grand_prix}' not found for {year}")

    round_number = int(match.iloc[0]["RoundNumber"])
    session = get_session(year, round_number, "Q")
    session.load()
<<<<<<< HEAD
    q_res = pd.DataFrame(session.results)[
        [
            "DriverNumber",
            "Abbreviation",
            "FullName",
            "TeamName",
            "Position",
            "Q1",
            "Q2",
            "Q3",
        ]
    ].copy()
=======
    qdf = pd.DataFrame(session.results.values, columns=session.results.columns)
    q_res = qdf[[
        "DriverNumber",
        "Abbreviation",
        "FullName",
        "TeamName",
        "Position",
        "Q1",
        "Q2",
        "Q3",
    ]].copy()
>>>>>>> 5d657b2b

    def _to_seconds(val):
        if pd.isna(val):
            return None
        try:
            return pd.to_timedelta(val).total_seconds()
        except Exception:
            return None

    for col in ["Q1", "Q2", "Q3"]:
        q_res[col] = q_res[col].apply(_to_seconds)
    q_res["BestTime"] = q_res[["Q1", "Q2", "Q3"]].min(axis=1)
    q_res.rename(columns={"Position": "GridPosition", "TeamName": "Team"}, inplace=True)
    return q_res


def _get_fp3_results(year: int, grand_prix: str) -> pd.DataFrame:
    """Return FP3 best laps and weather information."""
    schedule = get_event_schedule(year)
    match = schedule[schedule["EventName"].str.contains(grand_prix, case=False, na=False)]
    if match.empty:
        raise ValueError(f"Grand Prix '{grand_prix}' not found for {year}")

    round_number = int(match.iloc[0]["RoundNumber"])
    df = _fetch_session_data(year, round_number, "FP3")
    df = df.rename(
        columns={
            "Driver": "Abbreviation",
            "BestTime": "FP3BestTime",
            "LongRunTime": "FP3LongRunTime",
        }
    )
    return df[
        [
            "Abbreviation",
            "FP3BestTime",
            "FP3LongRunTime",
            "AvgAirTemp",
            "AvgTrackTemp",
            "MaxRainfall",
        ]
    ]


def _load_overtake_stats(path: str = "overtake_stats.csv") -> dict:
    """Return weighted average overtake counts mapped by circuit name."""
    if not os.path.exists(path):
        return {}
    try:
        df = pd.read_csv(path)
    except Exception:
        return {}
    if df.empty or "Circuit" not in df.columns or "WeightedAvgOvertakes" not in df.columns:
        return {}
    return df.set_index("Circuit")["WeightedAvgOvertakes"].to_dict()


OVERTAKE_AVERAGES = _load_overtake_stats()

GRAND_PRIX_LIST = [
    'Bahrain Grand Prix',
    'Saudi Arabian Grand Prix',
    'Australian Grand Prix',
    'Japanese Grand Prix',
    'Chinese Grand Prix',
    'Miami Grand Prix',
    'Emilia Romagna Grand Prix',
    'Monaco Grand Prix',
    'Canadian Grand Prix',
    'Spanish Grand Prix',
    'Austrian Grand Prix',
    'British Grand Prix',
    'Hungarian Grand Prix',
    'Belgian Grand Prix',
    'Dutch Grand Prix',
    'Italian Grand Prix',
    'Azerbaijan Grand Prix',
    'Singapore Grand Prix',
    'United States Grand Prix',
    'Mexican Grand Prix',
    'Brazilian Grand Prix',
    'Las Vegas Grand Prix',
    'Qatar Grand Prix',
    'Abu Dhabi Grand Prix'
]

CIRCUIT_METADATA = {
    'Bahrain Grand Prix': {'NumCorners': 15, 'DRSZones': 3, 'StdLapTime': 92},
    'Saudi Arabian Grand Prix': {'NumCorners': 27, 'DRSZones': 3, 'StdLapTime': 90},
    'Australian Grand Prix': {'NumCorners': 14, 'DRSZones': 4, 'StdLapTime': 80},
    'Japanese Grand Prix': {'NumCorners': 18, 'DRSZones': 1, 'StdLapTime': 93},
    'Chinese Grand Prix': {'NumCorners': 16, 'DRSZones': 2, 'StdLapTime': 95},
    'Miami Grand Prix': {'NumCorners': 19, 'DRSZones': 3, 'StdLapTime': 90},
    'Emilia Romagna Grand Prix': {'NumCorners': 19, 'DRSZones': 2, 'StdLapTime': 75},
    'Monaco Grand Prix': {'NumCorners': 19, 'DRSZones': 1, 'StdLapTime': 72},
    'Canadian Grand Prix': {'NumCorners': 14, 'DRSZones': 2, 'StdLapTime': 70},
    'Spanish Grand Prix': {'NumCorners': 14, 'DRSZones': 2, 'StdLapTime': 78},
    'Austrian Grand Prix': {'NumCorners': 10, 'DRSZones': 3, 'StdLapTime': 65},
    'British Grand Prix': {'NumCorners': 18, 'DRSZones': 2, 'StdLapTime': 85},
    'Hungarian Grand Prix': {'NumCorners': 14, 'DRSZones': 2, 'StdLapTime': 76},
    'Belgian Grand Prix': {'NumCorners': 19, 'DRSZones': 2, 'StdLapTime': 112},
    'Dutch Grand Prix': {'NumCorners': 14, 'DRSZones': 2, 'StdLapTime': 72},
    'Italian Grand Prix': {'NumCorners': 11, 'DRSZones': 2, 'StdLapTime': 79},
    'Azerbaijan Grand Prix': {'NumCorners': 20, 'DRSZones': 2, 'StdLapTime': 100},
    'Singapore Grand Prix': {'NumCorners': 19, 'DRSZones': 3, 'StdLapTime': 103},
    'United States Grand Prix': {'NumCorners': 20, 'DRSZones': 2, 'StdLapTime': 90},
    'Mexican Grand Prix': {'NumCorners': 17, 'DRSZones': 3, 'StdLapTime': 77},
    'Brazilian Grand Prix': {'NumCorners': 15, 'DRSZones': 2, 'StdLapTime': 72},
    'Las Vegas Grand Prix': {'NumCorners': 17, 'DRSZones': 2, 'StdLapTime': 95},
    'Qatar Grand Prix': {'NumCorners': 16, 'DRSZones': 2, 'StdLapTime': 81},
    'Abu Dhabi Grand Prix': {'NumCorners': 16, 'DRSZones': 2, 'StdLapTime': 85},
}

CIRCUIT_COORDS = {
    'Bahrain Grand Prix': (26.0325, 50.5106),
    'Saudi Arabian Grand Prix': (21.6319, 39.1044),
    'Australian Grand Prix': (-37.8497, 144.9680),
    'Japanese Grand Prix': (34.8431, 136.5419),
    'Chinese Grand Prix': (31.3389, 121.2197),
    'Miami Grand Prix': (25.9581, -80.2389),
    'Emilia Romagna Grand Prix': (44.3439, 11.7167),
    'Monaco Grand Prix': (43.7347, 7.4200),
    'Canadian Grand Prix': (45.5000, -73.5228),
    'Spanish Grand Prix': (41.5700, 2.2600),
    'Austrian Grand Prix': (47.2197, 14.7647),
    'British Grand Prix': (52.0786, -1.0169),
    'Hungarian Grand Prix': (47.5789, 19.2486),
    'Belgian Grand Prix': (50.4372, 5.9713),
    'Dutch Grand Prix': (52.3889, 4.5400),
    'Italian Grand Prix': (45.6156, 9.2811),
    'Azerbaijan Grand Prix': (40.3725, 49.8533),
    'Singapore Grand Prix': (1.2914, 103.8630),
    'United States Grand Prix': (30.1328, -97.6411),
    'Mexican Grand Prix': (19.4042, -99.0906),
    'Brazilian Grand Prix': (-23.7036, -46.6997),
    'Las Vegas Grand Prix': (36.1215, -115.1694),
    'Qatar Grand Prix': (25.4900, 51.4540),
    'Abu Dhabi Grand Prix': (24.4672, 54.6030),
}

# Canonical feature columns used for model training
race_cols = [
    'Season', 'RaceNumber', 'DriverNumber', 'GridPosition',
    'BestQualiTime', 'DeltaToBestQuali', 'DeltaToNext',
    'DeltaToTeammateQuali', 'QualiSessionGain', 'GridDropCount',
    'FP3BestTime', 'FP3LongRunTime',
    'AirTemp', 'TrackTemp', 'Rainfall', 'MissedQuali',
    'SprintFinish', 'CrossAvgFinish', 'RecentAvgPoints',
    'Recent3AvgFinish', 'Recent5AvgFinish', 'DriverAvgTrackFinish',
    'DriverTrackPodiums', 'DriverTrackDNFs', 'IsRookie',
    'PrevYearConstructorRank', 'TeamRecentQuali', 'TeamRecentFinish',
    'TeamReliability', 'TeamTier_0', 'TeamTier_1',
    'TeamTier_2', 'TeamTier_3', 'CircuitLength', 'NumCorners',
    'DRSZones', 'StdLapTime', 'IsStreet', 'DownforceLevel',
    'WeightedAvgOvertakes'
]


def fetch_weather(circuit: str, api_key: str | None = None) -> dict | None:
    """Return a short-range weather forecast for the given circuit."""
    api_key = api_key or os.getenv("d2bc9fb8d94c258d06149c087ccd4892")
    coords = CIRCUIT_COORDS.get(circuit)
    if not api_key or not coords:
        return None
    try:
        resp = requests.get(
            "https://api.openweathermap.org/data/2.5/forecast",
            params={"lat": coords[0], "lon": coords[1], "appid": api_key, "units": "metric"},
            timeout=10,
        )
        resp.raise_for_status()
        data = resp.json()
        temps = []
        pops = []
        for item in data.get("list", []):
            main = item.get("main", {})
            if "temp" in main:
                temps.append(main["temp"])
            pops.append(item.get("pop", 0))
        if temps:
            air = float(mean(temps))
            rain = float(max(pops)) if pops else 0.0
            return {"ForecastAirTemp": air, "ForecastPrecipChance": rain}
    except Exception as err:  # pragma: no cover - network call
        logger.warning("Failed to fetch weather: %s", err)
    return None


def _clean_historical_data(df: pd.DataFrame) -> pd.DataFrame:
    """Clean historical race results."""
    if df.empty:
        return df
    df = df.drop_duplicates(subset=["Season", "RaceNumber", "DriverNumber"])
    df = df[df["DriverNumber"].notna()]
    df["Position"] = pd.to_numeric(df["Position"], errors="coerce")
    df["GridPosition"] = pd.to_numeric(df["GridPosition"], errors="coerce")
    if "SprintFinish" in df.columns:
        df["SprintFinish"] = pd.to_numeric(df["SprintFinish"], errors="coerce")
    if "Status" in df.columns:
        df["DidNotFinish"] = df["Status"].str.lower() != "finished"
    else:
        df["DidNotFinish"] = df["Position"] > 20
    df["Position"] = df["Position"].clip(1, 20)
    df["GridPosition"] = df["GridPosition"].clip(1, 20)
    if "SprintFinish" in df.columns:
        df["SprintFinish"] = df["SprintFinish"].clip(1, 20)
    return df


def _load_historical_data(seasons, overtake_map=None, max_round_by_season=None):
    """Return race results up to the given round for each season."""
    if overtake_map is None:
        overtake_map = OVERTAKE_AVERAGES
    max_round_by_season = max_round_by_season or {}
    race_data = []
    for season in seasons:
        try:
            schedule = get_event_schedule(season)
            rounds = schedule["RoundNumber"].dropna().unique()
        except Exception:
            continue
        if season in max_round_by_season:
            limit = max_round_by_season[season]
            rounds = [r for r in rounds if int(r) <= limit]
        for rnd in sorted(rounds):
            rnd = int(rnd)
            try:
                session = get_session(season, rnd, 'R')
                session.load()
<<<<<<< HEAD
                results = pd.DataFrame(session.results)[
=======
                res_df = pd.DataFrame(
                    session.results.values, columns=session.results.columns
                )
                results = res_df[
>>>>>>> 5d657b2b
                    ['DriverNumber', 'Position', 'Points', 'GridPosition', 'Status']
                ]
                results['Season'] = season
                results['RaceNumber'] = rnd
                results['Circuit'] = session.event['EventName']
                results['Date'] = session.date.strftime('%Y-%m-%d')
                try:
                    weather = session.weather_data
                    results['AirTemp'] = weather['AirTemp'].mean()
                    results['TrackTemp'] = weather['TrackTemp'].mean()
                    results['Rainfall'] = weather['Rainfall'].max()
                except Exception:
                    results['AirTemp'] = nan
                    results['TrackTemp'] = nan
                    results['Rainfall'] = nan
                results['WeightedAvgOvertakes'] = overtake_map.get(results['Circuit'].iloc[0], nan)
                try:
                    q_session = get_session(season, rnd, 'Q')
                    q_session.load()
<<<<<<< HEAD
                    q_results = pd.DataFrame(q_session.results)[
=======
                    qdf = pd.DataFrame(
                        q_session.results.values, columns=q_session.results.columns
                    )
                    q_results = qdf[
>>>>>>> 5d657b2b
                        ['DriverNumber', 'Position', 'Q1', 'Q2', 'Q3']
                    ]

                    def _best_time(row):
                        times = []
                        for col in ['Q1', 'Q2', 'Q3']:
                            val = row[col]
                            if pd.notna(val):
                                try:
                                    times.append(pd.to_timedelta(val).total_seconds())
                                except Exception:
                                    pass
                        return min(times) if times else nan

                    q_results['BestQualiTime'] = q_results.apply(_best_time, axis=1)
                    q_results['Q3Time'] = q_results['Q3'].apply(
                        lambda x: pd.to_timedelta(x).total_seconds() if pd.notna(x) else nan
                    )
                    q_results['GridFromQ3'] = q_results['Q3Time'].rank(method='first')
                    results = pd.merge(
                        results,
                        q_results[['DriverNumber', 'BestQualiTime', 'GridFromQ3']],
                        on='DriverNumber',
                        how='left'
                    )
                    if 'GridPosition' in results.columns:
                        results['GridPosition'] = results['GridPosition'].fillna(results['GridFromQ3'])
                except Exception:
                    results['BestQualiTime'] = nan
                try:
                    fp3_session = get_session(season, rnd, 'FP3')
                    fp3_session.load()
                    best_laps = (
                        fp3_session.laps
                        .groupby('DriverNumber')['LapTime']
                        .min()
                        .dt.total_seconds()
                        .reset_index()
                        .rename(columns={'LapTime': 'FP3BestTime'})
                    )
                    laps = fp3_session.laps
                    if not laps.empty:
                        max_lap = laps['LapNumber'].max()
                        long_runs = laps[laps['LapNumber'] >= max_lap - 4]
                        long_avg = (
                            long_runs.groupby('DriverNumber')['LapTime']
                            .apply(lambda s: s.dt.total_seconds().mean())
                            .reset_index()
                            .rename(columns={'LapTime': 'FP3LongRunTime'})
                        )
                        best_laps = best_laps.merge(long_avg, on='DriverNumber', how='left')
                    else:
                        best_laps['FP3LongRunTime'] = nan
                    results = pd.merge(results, best_laps, on='DriverNumber', how='left')
                except Exception:
                    results['FP3BestTime'] = nan
                    results['FP3LongRunTime'] = nan
                try:
                    sprint_session = get_session(season, rnd, 'S')
                    sprint_session.load()
<<<<<<< HEAD
                    sprint_res = pd.DataFrame(sprint_session.results)[
=======
                    sdf = pd.DataFrame(
                        sprint_session.results.values,
                        columns=sprint_session.results.columns,
                    )
                    sprint_res = sdf[
>>>>>>> 5d657b2b
                        ['DriverNumber', 'Position']
                    ].rename(
                        columns={'Position': 'SprintFinish'}
                    )
                    results = results.merge(sprint_res, on='DriverNumber', how='left')
                except Exception:
                    results['SprintFinish'] = nan
                race_data.append(results)
            except Exception:
                continue
    return pd.concat(race_data)


def _add_driver_team_info(full_data, seasons):
    seasons_drivers = {}
    for season in seasons:
        try:
            schedule = get_event_schedule(season)
            first_race = schedule.iloc[0]['RoundNumber']
            session = get_session(season, first_race, 'R')
            session.load()
<<<<<<< HEAD
            for _, row in pd.DataFrame(session.results).iterrows():
=======
            df = pd.DataFrame(session.results.values, columns=session.results.columns)
            for _, row in df.iterrows():
>>>>>>> 5d657b2b
                driver_number = row['DriverNumber']
                driver_team = row['TeamName']
                seasons_drivers.setdefault(season, {})[driver_number] = driver_team
        except Exception:
            continue

    full_data['HistoricalTeam'] = None
    for idx, row in full_data.iterrows():
        season = row['Season']
        driver_num = row['DriverNumber']
        if season in seasons_drivers and driver_num in seasons_drivers[season]:
            full_data.at[idx, 'HistoricalTeam'] = seasons_drivers[season][driver_num]
        else:
            full_data.at[idx, 'HistoricalTeam'] = 'Unknown Team'
    return full_data


def _engineer_features(full_data):
    if 'HistoricalTeam' not in full_data.columns:
        if 'Team' in full_data.columns:
            full_data['HistoricalTeam'] = full_data['Team']
        else:
            full_data['HistoricalTeam'] = 'Unknown Team'
    if 'Circuit' not in full_data.columns:
        full_data['Circuit'] = 'Unknown Circuit'
    full_data['Position'] = pd.to_numeric(full_data.get('Position'), errors='coerce').fillna(25)
    grid_series = (
        full_data['GridPosition'] if 'GridPosition' in full_data.columns
        else pd.Series(nan, index=full_data.index)
    )
    full_data['GridPosition'] = (
        pd.to_numeric(grid_series, errors='coerce')
        .fillna(20)
        .clip(1, 20)
    )
    full_data['AirTemp'] = pd.to_numeric(full_data.get('AirTemp'), errors='coerce')
    full_data['TrackTemp'] = pd.to_numeric(full_data.get('TrackTemp'), errors='coerce')
    full_data['Rainfall'] = pd.to_numeric(full_data.get('Rainfall'), errors='coerce')
    full_data['WeightedAvgOvertakes'] = pd.to_numeric(full_data.get('WeightedAvgOvertakes'), errors='coerce')
    # Ensure Points column exists for feature engineering
    full_data['Points'] = pd.to_numeric(
        full_data.get('Points', pd.Series(nan, index=full_data.index)),
        errors='coerce'
    ).fillna(0)
    full_data['BestQualiTime'] = pd.to_timedelta(
        full_data.get('BestQualiTime', pd.Series(nan, index=full_data.index)),
        errors='coerce'
    ).dt.total_seconds()
    full_data['FP3BestTime'] = pd.to_timedelta(
        full_data.get('FP3BestTime', pd.Series(nan, index=full_data.index)),
        errors='coerce'
    ).dt.total_seconds()
    full_data['FP3LongRunTime'] = pd.to_timedelta(
        full_data.get('FP3LongRunTime', pd.Series(nan, index=full_data.index)),
        errors='coerce'
    ).dt.total_seconds()
    full_data['SprintFinish'] = pd.to_numeric(
        full_data.get('SprintFinish', pd.Series(nan, index=full_data.index)),
        errors='coerce'
    )
    full_data['SprintFinish'] = full_data['SprintFinish'].fillna(25)
    full_data['SprintFinish'] = full_data['SprintFinish'].clip(1, 25)
    if 'GridDropCount' in full_data.columns:
        full_data['GridDropCount'] = pd.to_numeric(full_data['GridDropCount'], errors='coerce').fillna(0)
    else:
        full_data['GridDropCount'] = 0
    if 'Q1Time' not in full_data.columns and 'Q1' in full_data.columns:
        full_data['Q1Time'] = pd.to_timedelta(full_data['Q1'], errors='coerce').dt.total_seconds()
    if 'Q3Time' not in full_data.columns and 'Q3' in full_data.columns:
        full_data['Q3Time'] = pd.to_timedelta(full_data['Q3'], errors='coerce').dt.total_seconds()
    if 'Q1Time' in full_data.columns:
        full_data['Q1Time'] = pd.to_numeric(full_data['Q1Time'], errors='coerce')
    if 'Q3Time' in full_data.columns:
        full_data['Q3Time'] = pd.to_numeric(full_data['Q3Time'], errors='coerce')
    if 'DidNotFinish' not in full_data.columns:
        if 'Status' in full_data.columns:
            full_data['DidNotFinish'] = full_data['Status'].str.lower() != 'finished'
        else:
            full_data['DidNotFinish'] = full_data['Position'] > 20
    if 'BestQualiTime' in full_data.columns:
        event_fastest = (
            full_data.groupby(['Season', 'RaceNumber'])['BestQualiTime']
            .transform('min')
        )
        full_data['DeltaToBestQuali'] = full_data['BestQualiTime'] - event_fastest
        def _delta_next(g):
            ordered = g.sort_values('BestQualiTime')
            delta = ordered['BestQualiTime'].diff(-1).abs()
            return delta.reindex(g.index)
        full_data['DeltaToNext'] = (
            full_data.groupby(['Season', 'RaceNumber'], group_keys=False)
            .apply(_delta_next)
            .reindex(full_data.index)
        )
    else:
        full_data['DeltaToBestQuali'] = nan
        full_data['DeltaToNext'] = nan
    if 'BestQualiTime' in full_data.columns:
        team_mean_q = full_data.groupby(['Season', 'RaceNumber', 'HistoricalTeam'])['BestQualiTime'].transform('mean')
        team_size = full_data.groupby(['Season', 'RaceNumber', 'HistoricalTeam'])['BestQualiTime'].transform('size')
        full_data['DeltaToTeammateQuali'] = where(team_size > 1, (full_data['BestQualiTime'] - team_mean_q) * 2, nan)
    else:
        full_data['DeltaToTeammateQuali'] = nan
    if 'Q1Time' in full_data.columns and 'Q3Time' in full_data.columns:
        full_data['QualiSessionGain'] = full_data['Q1Time'] - full_data['Q3Time']
        full_data['QualiSessionGain'] = full_data.groupby(['Season', 'RaceNumber'])['QualiSessionGain'].transform(
            lambda x: (x - x.mean()) / x.std() if x.std() != 0 else 0
        )
    else:
        full_data['QualiSessionGain'] = nan
    full_data.sort_values(['DriverNumber', 'Season', 'RaceNumber'], inplace=True)
    full_data['ExperienceCount'] = full_data.groupby('DriverNumber').cumcount() + 1
    full_data['IsRookie'] = (full_data['ExperienceCount'] == 1).astype(int)
    full_data['RaceIdxInSeason'] = (
        full_data.groupby(['Season', 'DriverNumber']).cumcount() + 1
    )
    full_data['CrossAvgFinish'] = (
        full_data.groupby('DriverNumber')['Position']
        .apply(lambda s: s.shift().rolling(window=5, min_periods=1).mean())
        .reset_index(level=0, drop=True)
    )
    rookie_mean = full_data.loc[full_data['IsRookie'] == 1, 'Position'].mean()
    overall_mean = full_data['Position'].mean()
    full_data.loc[full_data['IsRookie'] == 1, 'CrossAvgFinish'] = (
        full_data.loc[full_data['IsRookie'] == 1, 'CrossAvgFinish'].fillna(rookie_mean)
    )
    full_data['CrossAvgFinish'] = full_data['CrossAvgFinish'].fillna(overall_mean)
    full_data['Recent3AvgFinish'] = (
        full_data.groupby('DriverNumber')['Position']
        .apply(lambda s: s.shift().rolling(window=3, min_periods=1).mean())
        .reset_index(level=0, drop=True)
    )
    full_data['Recent3AvgFinish'] = full_data['Recent3AvgFinish'].fillna(full_data['Position'].mean())
    full_data['Recent5AvgFinish'] = (
        full_data.groupby('DriverNumber')['Position']
        .apply(lambda s: s.shift().rolling(window=5, min_periods=1).mean())
        .reset_index(level=0, drop=True)
    )
    full_data['Recent5AvgFinish'] = full_data['Recent5AvgFinish'].fillna(full_data['Position'].mean())
    full_data['RecentAvgPoints'] = (
        full_data.groupby('DriverNumber')['Points']
        .apply(lambda s: s.shift().rolling(window=5, min_periods=1).mean())
        .reset_index(level=0, drop=True)
    )
    full_data['RecentAvgPoints'] = full_data['RecentAvgPoints'].fillna(0)
    driver_track = full_data.groupby(['DriverNumber', 'Circuit']).agg(
        DriverAvgTrackFinish=('Position', 'mean'),
        DriverTrackPodiums=('Position', lambda x: (x <= 3).sum()),
        DriverTrackDNFs=('DidNotFinish', 'sum'),
    ).reset_index()
    full_data = pd.merge(full_data, driver_track, on=['DriverNumber', 'Circuit'], how='left')
    full_data['TeamRecentQuali'] = (
        full_data.groupby(['HistoricalTeam', 'Season'])['GridPosition']
        .apply(lambda s: s.shift().rolling(window=5, min_periods=1).mean())
        .reset_index(level=[0, 1], drop=True)
    )
    full_data['TeamRecentFinish'] = (
        full_data.groupby(['HistoricalTeam', 'Season'])['Position']
        .apply(lambda s: s.shift().rolling(window=5, min_periods=1).mean())
        .reset_index(level=[0, 1], drop=True)
    )
    full_data['TeamReliability'] = (
        full_data.groupby(['HistoricalTeam', 'Season'])['DidNotFinish']
        .apply(lambda s: s.shift().rolling(window=5, min_periods=1).sum())
        .reset_index(level=[0, 1], drop=True)
    )
    full_data['TeamRecentQuali'] = full_data['TeamRecentQuali'].fillna(full_data['GridPosition'].mean())
    full_data['TeamRecentFinish'] = full_data['TeamRecentFinish'].fillna(full_data['Position'].mean())
    full_data['TeamReliability'] = full_data['TeamReliability'].fillna(0)
    full_data.sort_values(['Season', 'RaceNumber'], inplace=True)
    full_data['DriverChampPoints'] = (
        full_data.groupby(['Season', 'DriverNumber'])['Points']
        .cumsum()
        .shift()
    )
    full_data['ConstructorChampPoints'] = (
        full_data.groupby(['Season', 'HistoricalTeam'])['Points']
        .cumsum()
        .shift()
    )
    full_data['DriverChampPoints'] = full_data['DriverChampPoints'].fillna(0)
    full_data['ConstructorChampPoints'] = full_data['ConstructorChampPoints'].fillna(0)
    full_data['DriverStanding'] = (
        full_data.groupby(['Season', 'RaceNumber'])['DriverChampPoints']
        .rank(method='dense', ascending=False)
    )
    full_data['ConstructorStanding'] = (
        full_data.groupby(['Season', 'RaceNumber'])['ConstructorChampPoints']
        .rank(method='dense', ascending=False)
    )
    prev_year_map = {}
    for yr in sorted(full_data['Season'].unique()):
        prev = full_data[full_data['Season'] == yr - 1]
        if prev.empty:
            continue
        final_pts = prev.groupby('HistoricalTeam')['ConstructorChampPoints'].max()
        rank = final_pts.rank(method='dense', ascending=False)
        prev_year_map[yr] = rank.to_dict()
    full_data['PrevYearConstructorRank'] = full_data.apply(
        lambda r: prev_year_map.get(r['Season'], {}).get(r['HistoricalTeam'], nan),
        axis=1
    )
    tier_map = {}
    for yr in sorted(full_data['Season'].unique()):
        prev = full_data[full_data['Season'] == yr - 1]
        if prev.empty:
            continue
        final_pts = prev.groupby('HistoricalTeam')['ConstructorChampPoints'].max()
        ranks = final_pts.rank(method='dense', ascending=True)
        pct = (ranks - 1) / max(ranks.max() - 1, 1)
        tiers = (pct * 4).astype(int).clip(0, 3)
        tier_map[yr] = tiers.to_dict()
    full_data['TeamTier'] = full_data.apply(
        lambda r: tier_map.get(r['Season'], {}).get(r['HistoricalTeam'], 3),
        axis=1
    ).astype(int)
    try:
        from fastf1.circuit_info import get_circuit_info
        circuit_lengths = {}
        corners_map = {}
        drs_map = {}
        lap_map = {}
        for circ in full_data['Circuit'].unique():
            try:
                info = get_circuit_info(circ)
                length = (
                    info.get('Length')
                    or info.get('CircuitLength')
                    or info.get('circuitLength')
                )
                corners = (
                    info.get('NumberOfTurns')
                    or info.get('Turns')
                    or info.get('numCorners')
                )
                drs = (
                    info.get('NumberOfDRSZones')
                    or info.get('DRSZonesCount')
                    or info.get('drsZones')
                )
                laptime = (
                    info.get('LapTimeAvg')
                    or info.get('LapRecord')
                    or info.get('lapRecord')
                )
                if isinstance(length, str):
                    length = str(length).replace(' km', '')
                if isinstance(laptime, str):
                    try:
                        laptime = pd.to_timedelta(laptime).total_seconds()
                    except Exception:
                        laptime = pd.to_numeric(laptime, errors='coerce')
                circuit_lengths[circ] = pd.to_numeric(length, errors='coerce')
                corners_map[circ] = pd.to_numeric(corners, errors='coerce')
                drs_map[circ] = pd.to_numeric(drs, errors='coerce')
                lap_map[circ] = pd.to_numeric(laptime, errors='coerce')
            except Exception:
                meta = CIRCUIT_METADATA.get(circ, {})
                circuit_lengths[circ] = nan
                corners_map[circ] = meta.get('NumCorners', nan)
                drs_map[circ] = meta.get('DRSZones', nan)
                lap_map[circ] = meta.get('StdLapTime', nan)
        full_data['CircuitLength'] = full_data['Circuit'].map(circuit_lengths)
        full_data['NumCorners'] = full_data['Circuit'].map(corners_map)
        full_data['DRSZones'] = full_data['Circuit'].map(drs_map)
        full_data['StdLapTime'] = full_data['Circuit'].map(lap_map)
    except Exception:
        full_data['CircuitLength'] = full_data['Circuit'].map(
            lambda c: CIRCUIT_METADATA.get(c, {}).get('CircuitLength', nan)
        )
        full_data['NumCorners'] = full_data['Circuit'].map(
            lambda c: CIRCUIT_METADATA.get(c, {}).get('NumCorners', nan)
        )
        full_data['DRSZones'] = full_data['Circuit'].map(
            lambda c: CIRCUIT_METADATA.get(c, {}).get('DRSZones', nan)
        )
        full_data['StdLapTime'] = full_data['Circuit'].map(
            lambda c: CIRCUIT_METADATA.get(c, {}).get('StdLapTime', nan)
        )
    TRACK_TYPE = {
        'Monaco Grand Prix': 'street',
        'Singapore Grand Prix': 'street',
        'Las Vegas Grand Prix': 'street',
    }
    DOWNFORCE = {
        'Monaco Grand Prix': 'high',
        'Hungarian Grand Prix': 'high',
        'Italian Grand Prix': 'low',
        'Belgian Grand Prix': 'low',
    }
    full_data['TrackType'] = full_data['Circuit'].map(TRACK_TYPE).fillna('permanent')
    full_data['Downforce'] = full_data['Circuit'].map(DOWNFORCE).fillna('medium')
    full_data['IsStreet'] = full_data['TrackType'].map({'street': 1, 'permanent': 0})
    df_level_map = {'low': 0, 'medium': 1, 'high': 2}
    full_data['DownforceLevel'] = full_data['Downforce'].map(df_level_map)
    full_data['TeamAvgPosition'] = (
        full_data.groupby(['HistoricalTeam', 'Season'])['Position']
        .apply(lambda s: s.shift().expanding().mean())
        .reset_index(level=[0, 1], drop=True)
    )
    full_data['TeamAvgPosition'] = full_data['TeamAvgPosition'].fillna(
        full_data['TeamAvgPosition'].mean())
    full_data['Month'] = pd.to_datetime(full_data['Date'], errors='coerce').dt.month
    air_med = full_data.groupby(['Circuit', 'Month'])['AirTemp'].transform('median')
    full_data['AirTemp'] = full_data['AirTemp'].fillna(air_med)
    full_data['AirTemp'] = full_data['AirTemp'].fillna(full_data['AirTemp'].mean())
    track_med = full_data.groupby(['Circuit', 'Month'])['TrackTemp'].transform('median')
    full_data['TrackTemp'] = full_data['TrackTemp'].fillna(track_med)
    full_data['TrackTemp'] = full_data['TrackTemp'].fillna(full_data['TrackTemp'].mean())
    full_data['RainfallMissing'] = full_data['Rainfall'].isna().astype(int)
    rain_med = full_data.groupby(['Circuit', 'Month'])['Rainfall'].transform('median')
    full_data['Rainfall'] = full_data['Rainfall'].fillna(rain_med)
    circuit_rain = full_data.groupby('Circuit')['Rainfall'].transform('median')
    full_data['Rainfall'] = full_data['Rainfall'].fillna(circuit_rain)
    full_data['Rainfall'] = full_data['Rainfall'].fillna(full_data['Rainfall'].median())
    full_data = full_data.drop(columns=['Month', 'Date'], errors='ignore')
    full_data['WeightedAvgOvertakes'] = full_data['WeightedAvgOvertakes'].fillna(
        full_data['WeightedAvgOvertakes'].mean())
    full_data['MissedQuali'] = full_data['BestQualiTime'].isna().astype(int)
    full_data['BestQualiTime'] = full_data['BestQualiTime'].fillna(
        full_data['BestQualiTime'].median())
    full_data['FP3BestTime'] = full_data['FP3BestTime'].fillna(full_data['FP3BestTime'].mean())
    full_data['FP3LongRunTime'] = full_data['FP3LongRunTime'].fillna(full_data['FP3LongRunTime'].mean())
    full_data['SprintFinish'] = full_data['SprintFinish'].fillna(25)
    full_data['IsStreet'] = full_data['IsStreet'].fillna(0)
    full_data['DownforceLevel'] = full_data['DownforceLevel'].fillna(1)
    full_data['GridDropCount'] = full_data['GridDropCount'].fillna(0)
    full_data['DeltaToBestQuali'] = full_data['DeltaToBestQuali'].fillna(full_data['DeltaToBestQuali'].mean())
    full_data['DeltaToNext'] = full_data['DeltaToNext'].fillna(full_data['DeltaToNext'].mean())
    full_data['DeltaToTeammateQuali'] = full_data['DeltaToTeammateQuali'].fillna(
        full_data['DeltaToTeammateQuali'].median())
    full_data['QualiSessionGain'] = full_data['QualiSessionGain'].fillna(
        full_data['QualiSessionGain'].median())
    full_data['DidNotFinish'] = full_data['DidNotFinish'].fillna(False)
    full_data['CircuitLength'] = full_data['CircuitLength'].fillna(full_data['CircuitLength'].mean())
    full_data['NumCorners'] = full_data['NumCorners'].fillna(full_data['NumCorners'].median())
    full_data['DRSZones'] = full_data['DRSZones'].fillna(full_data['DRSZones'].median())
    full_data['StdLapTime'] = full_data['StdLapTime'].fillna(full_data['StdLapTime'].mean())
    full_data['DriverChampPoints'] = full_data['DriverChampPoints'].fillna(0)
    full_data['ConstructorChampPoints'] = full_data['ConstructorChampPoints'].fillna(0)
    full_data['DriverStanding'] = full_data['DriverStanding'].fillna(full_data['DriverStanding'].max())
    full_data['ConstructorStanding'] = full_data['ConstructorStanding'].fillna(full_data['ConstructorStanding'].max())
    full_data['PrevYearConstructorRank'] = full_data['PrevYearConstructorRank'].fillna(
        full_data['PrevYearConstructorRank'].max())

    required_columns = [
        'DeltaToTeammateQuali', 'QualiSessionGain', 'GridDropCount',
        'MissedQuali', 'SprintFinish', 'FP3LongRunTime'
    ]
    for col in required_columns:
        if col not in full_data.columns:
            full_data[col] = nan
    return full_data


def _prepare_features(
    full_data,
    base_cols=None,
    team_encoder=None,
    circuit_encoder=None,
    top_circuits=None,
):
    """Prepare numeric race features and encode categorical values.

    When ``base_cols`` is omitted the function returns only the prepared
    feature frame using :data:`race_cols` and leaves the encoders
    unmanaged.  This matches the historical behaviour relied on by the
    tests.  When ``base_cols`` is provided the function returns a tuple of
    ``(features, team_encoder, circuit_encoder, top_circuits)``.
    """
    if base_cols is None:
        features, _, _, _ = _prepare_features(
            full_data,
            race_cols,
            team_encoder,
            circuit_encoder,
            top_circuits,
        )
        return features
    full_data = full_data.copy()
    if "HistoricalTeam" in full_data.columns:
        full_data["Team"] = full_data["HistoricalTeam"]
    if full_data.empty:
        team_cols = (
            team_encoder.get_feature_names_out(["TeamTier"]).tolist()
            if team_encoder
            else [f"TeamTier_{i}" for i in range(4)]
        )
        circuit_cols = (
            circuit_encoder.get_feature_names_out(["CircuitGrp"]).tolist()
            if circuit_encoder
            else []
        )
        circuit_cols = [c.replace("CircuitGrp_", "Circuit_") for c in circuit_cols]
        if top_circuits is not None:
            circuit_cols = [c for c in circuit_cols if c in top_circuits]
        empty_cols = base_cols + team_cols + circuit_cols
        return (
            pd.DataFrame(columns=empty_cols),
            team_encoder,
            circuit_encoder,
            top_circuits,
        )
    if "Team" not in full_data.columns:
        full_data["Team"] = "Unknown Team"
    if "Circuit" not in full_data.columns:
        full_data["Circuit"] = "Unknown Circuit"
    for col in base_cols:
        if col not in full_data.columns:
            full_data[col] = nan
        full_data[col] = to_numeric(full_data[col], errors="coerce")
    full_data[base_cols] = full_data[base_cols].fillna(full_data[base_cols].median())
    team_cols = [f"TeamTier_{i}" for i in range(4)]
    if "TeamTier" in full_data.columns:
        if team_encoder is None:
            team_encoder = OneHotEncoder(handle_unknown="ignore", sparse_output=False)
            team_encoded = team_encoder.fit_transform(full_data[["TeamTier"]])
        else:
            team_encoded = team_encoder.transform(full_data[["TeamTier"]])
        team_df = pd.DataFrame(
            team_encoded, columns=team_encoder.get_feature_names_out(["TeamTier"])
        )
        team_df.columns = [c.replace("TeamTier_", "TeamTier_") for c in team_df.columns]
        team_df = team_df.reindex(columns=team_cols, fill_value=0)
    else:
        # Assume one-hot columns already present
        for col in team_cols:
            if col not in full_data.columns:
                full_data[col] = 0
        team_df = pd.DataFrame(index=full_data.index)
    if top_circuits is None:
        top_circuits = (
            full_data["Circuit"].value_counts().nlargest(10).index.tolist()
        )
    full_data["CircuitGrp"] = where(
        full_data["Circuit"].isin(top_circuits), full_data["Circuit"], "Other"
    )
    if circuit_encoder is None:
        circuit_encoder = OneHotEncoder(handle_unknown="ignore", sparse_output=False)
        circuit_encoded = circuit_encoder.fit_transform(full_data[["CircuitGrp"]])
    else:
        circuit_encoded = circuit_encoder.transform(full_data[["CircuitGrp"]])
    circuit_df = pd.DataFrame(
        circuit_encoded, columns=circuit_encoder.get_feature_names_out(["CircuitGrp"])
    )
    circuit_df.columns = [c.replace("CircuitGrp_", "Circuit_") for c in circuit_df.columns]
    if top_circuits is not None:
        circuit_cols = [f"Circuit_{c}" for c in top_circuits]
        if "Circuit_Other" in circuit_df.columns:
            circuit_cols.append("Circuit_Other")
        circuit_df = circuit_df.reindex(columns=circuit_cols, fill_value=0)
    features = pd.concat([
        full_data[base_cols].reset_index(drop=True),
        team_df.reset_index(drop=True),
        circuit_df.reset_index(drop=True)
    ], axis=1)
    if features.columns.duplicated().any():
        features = features.loc[:, ~features.columns.duplicated()]
    return features, team_encoder, circuit_encoder, top_circuits


def _encode_features(
    full_data,
    base_cols=None,
    team_encoder=None,
    circuit_encoder=None,
    top_circuits=None,
):
    """Encode prepared features using provided or fitted encoders."""
    base_cols = base_cols or race_cols

    already_encoded = (
        all(col in full_data.columns for col in base_cols)
        and 'Circuit' not in full_data.columns
        and 'HistoricalTeam' not in full_data.columns
        and 'Team' not in full_data.columns
        and 'TeamTier' not in full_data.columns
    )

    if already_encoded:
        features = full_data[base_cols].copy()
        return features, team_encoder, circuit_encoder, top_circuits

    return _prepare_features(
        full_data,
        base_cols,
        team_encoder,
        circuit_encoder,
        top_circuits,
    )


__all__ = [
    '_get_event_drivers',
    '_get_qualifying_results',
    '_get_fp3_results',
    '_load_overtake_stats',
    'OVERTAKE_AVERAGES',
    'GRAND_PRIX_LIST',
    'CIRCUIT_METADATA',
    'CIRCUIT_COORDS',
    'fetch_weather',
    '_clean_historical_data',
    '_load_historical_data',
    '_add_driver_team_info',
    '_engineer_features',
    '_prepare_features',
    '_encode_features',
    'race_cols',
]<|MERGE_RESOLUTION|>--- conflicted
+++ resolved
@@ -36,16 +36,10 @@
     try:
         session.load(telemetry=False, laps=False, weather=False)
         if hasattr(session, "results") and not session.results.empty:
-<<<<<<< HEAD
-            info = pd.DataFrame(session.results)[
-                ["DriverNumber", "Abbreviation", "FullName", "TeamName"]
-            ].copy()
-=======
             res_df = pd.DataFrame(
                 session.results.values, columns=session.results.columns
             )
             info = res_df[["DriverNumber", "Abbreviation", "FullName", "TeamName"]].copy()
->>>>>>> 5d657b2b
             info.rename(columns={"TeamName": "Team"}, inplace=True)
             return info
     except Exception:
@@ -98,20 +92,6 @@
     round_number = int(match.iloc[0]["RoundNumber"])
     session = get_session(year, round_number, "Q")
     session.load()
-<<<<<<< HEAD
-    q_res = pd.DataFrame(session.results)[
-        [
-            "DriverNumber",
-            "Abbreviation",
-            "FullName",
-            "TeamName",
-            "Position",
-            "Q1",
-            "Q2",
-            "Q3",
-        ]
-    ].copy()
-=======
     qdf = pd.DataFrame(session.results.values, columns=session.results.columns)
     q_res = qdf[[
         "DriverNumber",
@@ -123,7 +103,6 @@
         "Q2",
         "Q3",
     ]].copy()
->>>>>>> 5d657b2b
 
     def _to_seconds(val):
         if pd.isna(val):
@@ -353,14 +332,10 @@
             try:
                 session = get_session(season, rnd, 'R')
                 session.load()
-<<<<<<< HEAD
-                results = pd.DataFrame(session.results)[
-=======
                 res_df = pd.DataFrame(
                     session.results.values, columns=session.results.columns
                 )
                 results = res_df[
->>>>>>> 5d657b2b
                     ['DriverNumber', 'Position', 'Points', 'GridPosition', 'Status']
                 ]
                 results['Season'] = season
@@ -380,14 +355,10 @@
                 try:
                     q_session = get_session(season, rnd, 'Q')
                     q_session.load()
-<<<<<<< HEAD
-                    q_results = pd.DataFrame(q_session.results)[
-=======
                     qdf = pd.DataFrame(
                         q_session.results.values, columns=q_session.results.columns
                     )
                     q_results = qdf[
->>>>>>> 5d657b2b
                         ['DriverNumber', 'Position', 'Q1', 'Q2', 'Q3']
                     ]
 
@@ -448,15 +419,11 @@
                 try:
                     sprint_session = get_session(season, rnd, 'S')
                     sprint_session.load()
-<<<<<<< HEAD
-                    sprint_res = pd.DataFrame(sprint_session.results)[
-=======
                     sdf = pd.DataFrame(
                         sprint_session.results.values,
                         columns=sprint_session.results.columns,
                     )
                     sprint_res = sdf[
->>>>>>> 5d657b2b
                         ['DriverNumber', 'Position']
                     ].rename(
                         columns={'Position': 'SprintFinish'}
@@ -478,12 +445,8 @@
             first_race = schedule.iloc[0]['RoundNumber']
             session = get_session(season, first_race, 'R')
             session.load()
-<<<<<<< HEAD
-            for _, row in pd.DataFrame(session.results).iterrows():
-=======
             df = pd.DataFrame(session.results.values, columns=session.results.columns)
             for _, row in df.iterrows():
->>>>>>> 5d657b2b
                 driver_number = row['DriverNumber']
                 driver_team = row['TeamName']
                 seasons_drivers.setdefault(season, {})[driver_number] = driver_team
