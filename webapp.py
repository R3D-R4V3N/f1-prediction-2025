--- conflicted
+++ resolved
@@ -1,12 +1,9 @@
 import logging
 import os
-<<<<<<< HEAD
-=======
 import pickle
 from typing import Optional
 
 import matplotlib.pyplot as plt
->>>>>>> 52eec3ab
 import streamlit as st
 import pandas as pd
 import numpy as np
@@ -24,8 +21,6 @@
     os.path.dirname(__file__), 'model_info', 'feature_importance.png'
 )
 
-<<<<<<< HEAD
-=======
 
 def _plot_cached_importance(year: int) -> Optional[plt.Figure]:
     """Load model and return a feature importance figure."""
@@ -49,7 +44,6 @@
         logger.warning("Could not build feature importance: %s", err)
         return None
 
->>>>>>> 52eec3ab
 
 @st.cache_data(show_spinner=False)
 def _load_actual_results(year: int, grand_prix: str):
@@ -96,15 +90,11 @@
             if os.path.exists(FEATURE_IMPORTANCE_PATH):
                 st.image(FEATURE_IMPORTANCE_PATH)
             else:
-<<<<<<< HEAD
-                st.info('Feature importance plot not available')
-=======
                 fig = _plot_cached_importance(year)
                 if fig is not None:
                     st.pyplot(fig)
                 else:
                     st.info('Feature importance plot not available')
->>>>>>> 52eec3ab
 
         if debug_mode:
             actual = _load_actual_results(year, gp)
